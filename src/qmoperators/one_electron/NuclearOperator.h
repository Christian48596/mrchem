--- conflicted
+++ resolved
@@ -35,26 +35,19 @@
 class NuclearOperator final : public RankZeroOperator {
 public:
     NuclearOperator(const Nuclei &nucs, double proj_prec, double smooth_prec = -1.0, bool mpi_share = false);
-<<<<<<< HEAD
     NuclearOperator(const Nuclei &nucs, double proj_prec, bool mpi_share, int nuc_model);
-
-private:
-    void setupLocalPotential(NuclearFunction &f_loc, const Nuclei &nucs, double smooth_prec) const;
-    void allreducePotential(double prec, QMFunction &V_tot, QMFunction &V_loc) const;
-
-    void projectHFYGB(const Nuclei &nucs, double proj_prec, bool mpi_share);
-    void projectHomogeneusSphere(const Nuclei &nucs, double proj_prec, bool mpi_share);
-    void projectGaussian(const Nuclei &nucs, double proj_prec, bool mpi_share);
-    void applyGaussian(const Nuclei &nucs, double proj_prec, double apply_prec, double exponent, bool mpi_share);
-
-=======
+  
     Nuclei nucs;
     NuclearFunction Nuc_func;      // The analytic function of the potential
     mrcpp::ComplexFunction V_func; // The MW Function representation of the potential
 private:
     void setupLocalPotential(NuclearFunction &f_loc, const Nuclei &nucs, double smooth_prec, bool print = true) const;
     void allreducePotential(double prec, mrcpp::ComplexFunction &V_tot, mrcpp::ComplexFunction &V_loc) const;
->>>>>>> 9a089078
+
+    void projectHFYGB(const Nuclei &nucs, double proj_prec, bool mpi_share);
+    void projectHomogeneusSphere(const Nuclei &nucs, double proj_prec, bool mpi_share);
+    void projectGaussian(const Nuclei &nucs, double proj_prec, bool mpi_share);
+    void applyGaussian(const Nuclei &nucs, double proj_prec, double apply_prec, double exponent, bool mpi_share);
 };
 
 } // namespace mrchem